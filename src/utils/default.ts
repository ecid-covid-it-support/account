--- conflicted
+++ resolved
@@ -37,15 +37,13 @@
     public static readonly ADMIN_USERNAME: string = 'admin'
     public static readonly ADMIN_PASSWORD: string = 'admin*159'
 
-<<<<<<< HEAD
     // Certificate Path
-    public static readonly CERT_PATH: string = './.certs'
+    public static readonly CERT_DIR_PATH: string = './.certs'
     public static readonly JWT_PRIVATE_KEY_PATH: string = './.certs/tls.key'
     public static readonly JWT_CERT_PATH: string = './.certs/tls.pem'
-=======
+
     // Certificate
     // To generate self-signed certificates, see: https://devcenter.heroku.com/articles/ssl-certificate-self
     public static readonly PRIVATE_KEY_CERT_PATH: string = 'cert/server.key'
     public static readonly CERT_PATH: string = 'cert/server.crt'
->>>>>>> 9e383592
 }