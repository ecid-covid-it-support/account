import { inject, injectable } from 'inversify'
import { Identifier } from '../di/identifiers'
<<<<<<< HEAD
import { IDBConnection } from '../infrastructure/port/db.connection.interface'
import { IEventBus } from '../infrastructure/port/event.bus.interface'
import { CustomLogger } from '../utils/custom.logger'
import { RegisterDefaultAdminTask } from './task/register.default.admin.task'
import { DI } from '../di/di'
import { GenerateJwtKeysTask } from './task/generate.jwt.keys.task'
=======
import { IConnectionDB } from '../infrastructure/port/connection.db.interface'
import { IBackgroundTask } from '../application/port/background.task.interface'
>>>>>>> 32822e3b

@injectable()
export class BackgroundService {

    constructor(
        @inject(Identifier.MONGODB_CONNECTION) private readonly _mongodb: IConnectionDB,
        @inject(Identifier.EVENT_BUS_TASK) private readonly _eventBusTask: IBackgroundTask,
        @inject(Identifier.EVENT_BUS_TASK) private readonly _registerDefaultAdminTask: IBackgroundTask
    ) {
    }

    public async startServices(): Promise<void> {
        try {
            /**
             * At the time the application goes up, an event is issued if the
             * database is connected, and in this case, a task is run to check
             * if there are registered admin users.
             */
            this._registerDefaultAdminTask.run()

            // Trying to connect to mongodb.
            // Go ahead only when the run is resolved.
            // Since the application depends on the database connection to work.
            await this._mongodb.tryConnect(0, 1000)

            // Perform task responsible for signature and event publishing routines,
            // which for some reason could not be sent and saved for later submission.
            this._eventBusTask.run()

<<<<<<< HEAD
            /**
             * Register your events using the event bus instance here.
             */

            /** Create JWT Keys task. */
            await new GenerateJwtKeysTask(this._logger).generateKeys()
=======
>>>>>>> 32822e3b
        } catch (err) {
            return Promise.reject(new Error(`Error initializing services in background! ${err.message}`))
        }
    }

    public async stopServices(): Promise<void> {
        try {
            await this._mongodb.dispose()
            await this._eventBusTask.stop()
        } catch (err) {
            return Promise.reject(new Error(`Error stopping MongoDB! ${err.message}`))
        }
    }
}<|MERGE_RESOLUTION|>--- conflicted
+++ resolved
@@ -1,16 +1,7 @@
 import { inject, injectable } from 'inversify'
 import { Identifier } from '../di/identifiers'
-<<<<<<< HEAD
-import { IDBConnection } from '../infrastructure/port/db.connection.interface'
-import { IEventBus } from '../infrastructure/port/event.bus.interface'
-import { CustomLogger } from '../utils/custom.logger'
-import { RegisterDefaultAdminTask } from './task/register.default.admin.task'
-import { DI } from '../di/di'
-import { GenerateJwtKeysTask } from './task/generate.jwt.keys.task'
-=======
 import { IConnectionDB } from '../infrastructure/port/connection.db.interface'
 import { IBackgroundTask } from '../application/port/background.task.interface'
->>>>>>> 32822e3b
 
 @injectable()
 export class BackgroundService {
@@ -40,15 +31,6 @@
             // which for some reason could not be sent and saved for later submission.
             this._eventBusTask.run()
 
-<<<<<<< HEAD
-            /**
-             * Register your events using the event bus instance here.
-             */
-
-            /** Create JWT Keys task. */
-            await new GenerateJwtKeysTask(this._logger).generateKeys()
-=======
->>>>>>> 32822e3b
         } catch (err) {
             return Promise.reject(new Error(`Error initializing services in background! ${err.message}`))
         }
