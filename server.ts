import http from 'http'
import https from 'https'
import { Application } from 'express'
import { Identifier } from './src/di/identifiers'
import { DI } from './src/di/di'
import { ILogger } from './src/utils/custom.logger'
import { BackgroundService } from './src/background/background.service'
import { Default } from './src/utils/default'
import { App } from './src/app'
<<<<<<< HEAD
import { readFileSync } from 'fs'
import * as fs from 'fs'
=======
import fs, { readFileSync } from 'fs'
import pem from 'pem'
>>>>>>> 32822e3b

/**
 *  Create the .env file in the root directory of your project
 *  and add your environment variables to new lines in the
 *  format NAME=VALUE. For example:
 *      DB_HOST=localhost
 *      DB_USER=root
 *      DB_PASS=mypass
 *
 *  The fastest way is to create a copy of the .env.example file.
 */
require('dotenv').load()

const logger: ILogger = DI.getInstance().getContainer().get<ILogger>(Identifier.LOGGER)
const app: Application = (DI.getInstance().getContainer().get<App>(Identifier.APP)).getExpress()
const backgroundServices: BackgroundService = DI.getInstance().getContainer().get(Identifier.BACKGROUND_SERVICE)
const port_http = process.env.PORT_HTTP || Default.PORT_HTTP
const port_https = process.env.PORT_HTTPS || Default.PORT_HTTPS
const https_options = {
    key: readFileSync(process.env.PRIVATE_KEY_CERT_PATH || Default.PRIVATE_KEY_CERT_PATH),
    cert: readFileSync(process.env.CERT_PATH || Default.CERT_PATH)
}
/* Create certificates (JWT public key) directory if it doesn't exists */
const cert_dir_path = process.env.CERT_DIR_PATH || Default.CERT_DIR_PATH

/*Create the certificates dir if it doesn't exist */
if (!fs.existsSync(cert_dir_path)) {
    fs.mkdirSync(cert_dir_path)
}

/**
 * Initializes HTTP server and redirects accesses to HTTPS.
 */
http.createServer((req, res) => {
    const host = req.headers.host || ''
    const newLocation = 'https://' + host.replace(/:\d+/, ':' + port_https) + req.url
    res.writeHead(301, { Location: newLocation })
    res.end()
}).listen(port_http)

/**
 * Initializes HTTPS server.
 * After the successful startup, listener is initialized
 * for important events and background services.
 */
https.createServer(https_options, app)
    .listen(port_https, () => {
        logger.debug(`Server HTTPS running on port ${port_https}`)

        initListener()
        backgroundServices.startServices()
            .then(() => {
                logger.debug('Background services successfully initialized...')
            })
            .catch(err => {
                logger.error(err.message)
            })
    })

/**
 * Function to listen to the SIGINT event and end services
 * in the background, when the respective event is triggered.
 */
function initListener(): void {
    process.on('SIGINT', async () => {
        try {
            await backgroundServices.stopServices()
        } catch (err) {
            logger.error(`There was an error stopping all background services. ${err.message}`)
        } finally {
            logger.debug('Background services successfully closed...')
        }
        process.exit()
    })
<<<<<<< HEAD
=======
}

/**
 * Generate JWT Public and Private Key.
 */
async function generateKeys() {
    try {
        const privateKey = await generateJWTPrivateKey()
        const publicKey = await getJWTPublicKey(privateKey)
        fs.writeFileSync(jwt_private_key_path, privateKey, 'ascii')
        fs.writeFileSync(jwt_public_key_path, publicKey, 'ascii')
    } catch (err) {
        logger.error('Failure generating JWT keys: \r\n' + err)
        process.exit()
    }
}

/**
 * Generate JWT Private Key.
 */
async function generateJWTPrivateKey() {
    return new Promise((resolve, reject) => {
        pem.createPrivateKey((err, key) => {
            if (err) return reject(new Error(err.message))
            return resolve(key.key)
        })
    })
}

/**
 * Generate JWT Public Key.
 *
 * @param privateKey
 */
async function getJWTPublicKey(privateKey) {
    return new Promise((resolve, reject) => {
        pem.getPublicKey(privateKey, (err, key) => {
            if (err) return reject(new Error(err.message))
            return resolve(key.publicKey)
        })
    })
>>>>>>> 32822e3b
}<|MERGE_RESOLUTION|>--- conflicted
+++ resolved
@@ -7,13 +7,8 @@
 import { BackgroundService } from './src/background/background.service'
 import { Default } from './src/utils/default'
 import { App } from './src/app'
-<<<<<<< HEAD
-import { readFileSync } from 'fs'
-import * as fs from 'fs'
-=======
 import fs, { readFileSync } from 'fs'
-import pem from 'pem'
->>>>>>> 32822e3b
+
 
 /**
  *  Create the .env file in the root directory of your project
@@ -88,48 +83,4 @@
         }
         process.exit()
     })
-<<<<<<< HEAD
-=======
-}
-
-/**
- * Generate JWT Public and Private Key.
- */
-async function generateKeys() {
-    try {
-        const privateKey = await generateJWTPrivateKey()
-        const publicKey = await getJWTPublicKey(privateKey)
-        fs.writeFileSync(jwt_private_key_path, privateKey, 'ascii')
-        fs.writeFileSync(jwt_public_key_path, publicKey, 'ascii')
-    } catch (err) {
-        logger.error('Failure generating JWT keys: \r\n' + err)
-        process.exit()
-    }
-}
-
-/**
- * Generate JWT Private Key.
- */
-async function generateJWTPrivateKey() {
-    return new Promise((resolve, reject) => {
-        pem.createPrivateKey((err, key) => {
-            if (err) return reject(new Error(err.message))
-            return resolve(key.key)
-        })
-    })
-}
-
-/**
- * Generate JWT Public Key.
- *
- * @param privateKey
- */
-async function getJWTPublicKey(privateKey) {
-    return new Promise((resolve, reject) => {
-        pem.getPublicKey(privateKey, (err, key) => {
-            if (err) return reject(new Error(err.message))
-            return resolve(key.publicKey)
-        })
-    })
->>>>>>> 32822e3b
 }